--- conflicted
+++ resolved
@@ -13,17 +13,12 @@
 // their own crate because they are quite general and useful. For now they
 // are here and hopefully you can figure out how they work.
 
-<<<<<<< HEAD
 use crate::ExprF::*;
 
+type ParsedExpr = Expr<X, Import>;
+type ParsedSubExpr = SubExpr<X, Import>;
 type ParsedText = InterpolatedText<SubExpr<X, Import>>;
 type ParsedTextContents = InterpolatedTextContents<SubExpr<X, Import>>;
-=======
-type ParsedExpr = Expr<X, Import>;
-type ParsedSubExpr = SubExpr<X, Import>;
-type ParsedText = InterpolatedText<X, Import>;
-type ParsedTextContents = InterpolatedTextContents<X, Import>;
->>>>>>> 305a2ee7
 
 pub type ParseError = pest::error::Error<Rule>;
 
@@ -548,103 +543,50 @@
 
     rule!(import<ParsedExpr> as expression; children!(
         [import_hashed(location_hashed)] => {
-<<<<<<< HEAD
-            bx(Embed(Import {
-=======
-            Expr::Embed(Import {
->>>>>>> 305a2ee7
+            Embed(Import {
                 mode: ImportMode::Code,
                 location_hashed
             })
         },
         [import_hashed(location_hashed), Text(_)] => {
-<<<<<<< HEAD
-            bx(Embed(Import {
-=======
-            Expr::Embed(Import {
->>>>>>> 305a2ee7
+            Embed(Import {
                 mode: ImportMode::RawText,
                 location_hashed
             })
         },
     ));
 
-<<<<<<< HEAD
-    rule!(lambda_expression<ParsedExpr> as expression; children!(
-        [unreserved_label(l), expression(typ), expression(body)] => {
-            bx(Lam(l, typ, body))
-        }
-    ));
-
-    rule!(ifthenelse_expression<ParsedExpr> as expression; children!(
-        [expression(cond), expression(left), expression(right)] => {
-            bx(BoolIf(cond, left, right))
-        }
-    ));
-=======
     token_rule!(lambda<()>);
     token_rule!(forall<()>);
     token_rule!(arrow<()>);
     token_rule!(merge<()>);
     token_rule!(if_<()>);
     token_rule!(in_<()>);
->>>>>>> 305a2ee7
 
     rule!(expression<ParsedExpr> as expression; children!(
         [lambda(()), nonreserved_label(l), expression(typ), arrow(()), expression(body)] => {
-            Expr::Lam(l, rc(typ), rc(body))
+            Lam(l, rc(typ), rc(body))
         },
         [if_(()), expression(cond), expression(left), expression(right)] => {
-            Expr::BoolIf(rc(cond), rc(left), rc(right))
+            BoolIf(rc(cond), rc(left), rc(right))
         },
         [let_binding(bindings).., in_(()), expression(final_expr)] => {
             bindings.fold(
                 final_expr,
-<<<<<<< HEAD
-                |acc, x| bx(Let(x.0, x.1, x.2, acc))
+                |acc, x| Let(x.0, x.1, x.2, rc(acc))
             )
-        }
-    ));
-
-    rule!(let_binding<(Label, Option<ParsedExpr>, ParsedExpr)>; children!(
-        [unreserved_label(name), expression(annot), expression(expr)] =>
-            (name, Some(annot), expr),
-        [unreserved_label(name), expression(expr)] =>
-            (name, None, expr),
-    ));
-
-    rule!(forall_expression<ParsedExpr> as expression; children!(
-        [unreserved_label(l), expression(typ), expression(body)] => {
-            bx(Pi(l, typ, body))
-        }
-    ));
-
-    rule!(arrow_expression<ParsedExpr> as expression; children!(
-        [expression(typ), expression(body)] => {
-            bx(Pi("_".into(), typ, body))
-        }
-    ));
-
-    rule!(merge_expression<ParsedExpr> as expression; children!(
-        [expression(x), expression(y), expression(z)] =>
-            bx(Merge(x, y, Some(z))),
-        [expression(x), expression(y)] =>
-            bx(Merge(x, y, None)),
-=======
-                |acc, x| Expr::Let(x.0, x.1, x.2, rc(acc))
-            )
         },
         [forall(()), nonreserved_label(l), expression(typ), arrow(()), expression(body)] => {
-            Expr::Pi(l, rc(typ), rc(body))
+            Pi(l, rc(typ), rc(body))
         },
         [expression(typ), arrow(()), expression(body)] => {
-            Expr::Pi("_".into(), rc(typ), rc(body))
+            Pi("_".into(), rc(typ), rc(body))
         },
         [merge(()), expression(x), expression(y), expression(z)] => {
-            Expr::Merge(rc(x), rc(y), Option::Some(rc(z)))
+            Merge(rc(x), rc(y), Option::Some(rc(z)))
         },
         [merge(()), expression(x), expression(y)] => {
-            Expr::Merge(rc(x), rc(y), Option::None)
+            Merge(rc(x), rc(y), Option::None)
         },
         [expression(e)] => e,
     ));
@@ -654,7 +596,6 @@
             (name, Option::Some(rc(annot)), rc(expr)),
         [nonreserved_label(name), expression(expr)] =>
             (name, Option::None, rc(expr)),
->>>>>>> 305a2ee7
     ));
 
     token_rule!(List<()>);
@@ -662,183 +603,108 @@
 
     rule!(empty_collection<ParsedExpr> as expression; children!(
         [List(_), expression(t)] => {
-<<<<<<< HEAD
-            bx(EmptyListLit(t))
+            EmptyListLit(rc(t))
         },
         [Optional(_), expression(t)] => {
-            bx(EmptyOptionalLit(t))
-=======
-            Expr::EmptyListLit(rc(t))
-        },
-        [Optional(_), expression(t)] => {
-            Expr::EmptyOptionalLit(rc(t))
->>>>>>> 305a2ee7
+            EmptyOptionalLit(rc(t))
         },
     ));
 
     rule!(non_empty_optional<ParsedExpr> as expression; children!(
         [expression(x), Optional(_), expression(t)] => {
-<<<<<<< HEAD
-            rc(Annot(rc(NEOptionalLit(x)), t))
-=======
-            Expr::Annot(rc(Expr::NEOptionalLit(rc(x))), rc(t))
->>>>>>> 305a2ee7
+            Annot(rc(NEOptionalLit(rc(x))), rc(t))
         }
     ));
 
     rule!(import_alt_expression<ParsedExpr> as expression; children!(
         [expression(e)] => e,
         [expression(first), expression(rest)..] => {
-<<<<<<< HEAD
             let o = crate::BinOp::ImportAlt;
-            rest.fold(first, |acc, e| bx(BinOp(o, acc, e)))
-=======
-            let o = BinOp::ImportAlt;
-            rest.fold(first, |acc, e| Expr::BinOp(o, rc(acc), rc(e)))
->>>>>>> 305a2ee7
+            rest.fold(first, |acc, e| BinOp(o, rc(acc), rc(e)))
         },
     ));
     rule!(or_expression<ParsedExpr> as expression; children!(
         [expression(e)] => e,
         [expression(first), expression(rest)..] => {
-<<<<<<< HEAD
             let o = crate::BinOp::BoolOr;
-            rest.fold(first, |acc, e| bx(BinOp(o, acc, e)))
-=======
-            let o = BinOp::BoolOr;
-            rest.fold(first, |acc, e| Expr::BinOp(o, rc(acc), rc(e)))
->>>>>>> 305a2ee7
+            rest.fold(first, |acc, e| BinOp(o, rc(acc), rc(e)))
         },
     ));
     rule!(plus_expression<ParsedExpr> as expression; children!(
         [expression(e)] => e,
         [expression(first), expression(rest)..] => {
-<<<<<<< HEAD
             let o = crate::BinOp::NaturalPlus;
-            rest.fold(first, |acc, e| bx(BinOp(o, acc, e)))
-=======
-            let o = BinOp::NaturalPlus;
-            rest.fold(first, |acc, e| Expr::BinOp(o, rc(acc), rc(e)))
->>>>>>> 305a2ee7
+            rest.fold(first, |acc, e| BinOp(o, rc(acc), rc(e)))
         },
     ));
     rule!(text_append_expression<ParsedExpr> as expression; children!(
         [expression(e)] => e,
         [expression(first), expression(rest)..] => {
-<<<<<<< HEAD
             let o = crate::BinOp::TextAppend;
-            rest.fold(first, |acc, e| bx(BinOp(o, acc, e)))
-=======
-            let o = BinOp::TextAppend;
-            rest.fold(first, |acc, e| Expr::BinOp(o, rc(acc), rc(e)))
->>>>>>> 305a2ee7
+            rest.fold(first, |acc, e| BinOp(o, rc(acc), rc(e)))
         },
     ));
     rule!(list_append_expression<ParsedExpr> as expression; children!(
         [expression(e)] => e,
         [expression(first), expression(rest)..] => {
-<<<<<<< HEAD
             let o = crate::BinOp::ListAppend;
-            rest.fold(first, |acc, e| bx(BinOp(o, acc, e)))
-=======
-            let o = BinOp::ListAppend;
-            rest.fold(first, |acc, e| Expr::BinOp(o, rc(acc), rc(e)))
->>>>>>> 305a2ee7
+            rest.fold(first, |acc, e| BinOp(o, rc(acc), rc(e)))
         },
     ));
     rule!(and_expression<ParsedExpr> as expression; children!(
         [expression(e)] => e,
         [expression(first), expression(rest)..] => {
-<<<<<<< HEAD
             let o = crate::BinOp::BoolAnd;
-            rest.fold(first, |acc, e| bx(BinOp(o, acc, e)))
-=======
-            let o = BinOp::BoolAnd;
-            rest.fold(first, |acc, e| Expr::BinOp(o, rc(acc), rc(e)))
->>>>>>> 305a2ee7
+            rest.fold(first, |acc, e| BinOp(o, rc(acc), rc(e)))
         },
     ));
     rule!(combine_expression<ParsedExpr> as expression; children!(
         [expression(e)] => e,
         [expression(first), expression(rest)..] => {
-<<<<<<< HEAD
             let o = crate::BinOp::Combine;
-            rest.fold(first, |acc, e| bx(BinOp(o, acc, e)))
-=======
-            let o = BinOp::Combine;
-            rest.fold(first, |acc, e| Expr::BinOp(o, rc(acc), rc(e)))
->>>>>>> 305a2ee7
+            rest.fold(first, |acc, e| BinOp(o, rc(acc), rc(e)))
         },
     ));
     rule!(prefer_expression<ParsedExpr> as expression; children!(
         [expression(e)] => e,
         [expression(first), expression(rest)..] => {
-<<<<<<< HEAD
             let o = crate::BinOp::Prefer;
-            rest.fold(first, |acc, e| bx(BinOp(o, acc, e)))
-=======
-            let o = BinOp::Prefer;
-            rest.fold(first, |acc, e| Expr::BinOp(o, rc(acc), rc(e)))
->>>>>>> 305a2ee7
+            rest.fold(first, |acc, e| BinOp(o, rc(acc), rc(e)))
         },
     ));
     rule!(combine_types_expression<ParsedExpr> as expression; children!(
         [expression(e)] => e,
         [expression(first), expression(rest)..] => {
-<<<<<<< HEAD
             let o = crate::BinOp::CombineTypes;
-            rest.fold(first, |acc, e| bx(BinOp(o, acc, e)))
-=======
-            let o = BinOp::CombineTypes;
-            rest.fold(first, |acc, e| Expr::BinOp(o, rc(acc), rc(e)))
->>>>>>> 305a2ee7
+            rest.fold(first, |acc, e| BinOp(o, rc(acc), rc(e)))
         },
     ));
     rule!(times_expression<ParsedExpr> as expression; children!(
         [expression(e)] => e,
         [expression(first), expression(rest)..] => {
-<<<<<<< HEAD
             let o = crate::BinOp::NaturalTimes;
-            rest.fold(first, |acc, e| bx(BinOp(o, acc, e)))
-=======
-            let o = BinOp::NaturalTimes;
-            rest.fold(first, |acc, e| Expr::BinOp(o, rc(acc), rc(e)))
->>>>>>> 305a2ee7
+            rest.fold(first, |acc, e| BinOp(o, rc(acc), rc(e)))
         },
     ));
     rule!(equal_expression<ParsedExpr> as expression; children!(
         [expression(e)] => e,
         [expression(first), expression(rest)..] => {
-<<<<<<< HEAD
             let o = crate::BinOp::BoolEQ;
-            rest.fold(first, |acc, e| bx(BinOp(o, acc, e)))
-=======
-            let o = BinOp::BoolEQ;
-            rest.fold(first, |acc, e| Expr::BinOp(o, rc(acc), rc(e)))
->>>>>>> 305a2ee7
+            rest.fold(first, |acc, e| BinOp(o, rc(acc), rc(e)))
         },
     ));
     rule!(not_equal_expression<ParsedExpr> as expression; children!(
         [expression(e)] => e,
         [expression(first), expression(rest)..] => {
-<<<<<<< HEAD
             let o = crate::BinOp::BoolNE;
-            rest.fold(first, |acc, e| bx(BinOp(o, acc, e)))
-=======
-            let o = BinOp::BoolNE;
-            rest.fold(first, |acc, e| Expr::BinOp(o, rc(acc), rc(e)))
->>>>>>> 305a2ee7
+            rest.fold(first, |acc, e| BinOp(o, rc(acc), rc(e)))
         },
     ));
 
     rule!(annotated_expression<ParsedExpr> as expression; children!(
         [expression(e)] => e,
         [expression(e), expression(annot)] => {
-<<<<<<< HEAD
-            bx(Annot(e, annot))
-=======
-            Expr::Annot(rc(e), rc(annot))
->>>>>>> 305a2ee7
+            Annot(rc(e), rc(annot))
         },
     ));
 
@@ -846,40 +712,15 @@
 
     rule!(application_expression<ParsedExpr> as expression; children!(
         [expression(e)] => e,
-<<<<<<< HEAD
-        [expression(first), expression(second)] => {
-            match first.as_ref() {
-                Builtin(crate::Builtin::OptionalNone) =>
-                    bx(EmptyOptionalLit(second)),
-                Builtin(crate::Builtin::OptionalSome) =>
-                    bx(NEOptionalLit(second)),
-                _ => bx(App(first, vec![second])),
-            }
-        },
-        [expression(first), expression(second), expression(rest)..] => {
-            match first.as_ref() {
-                Builtin(crate::Builtin::OptionalNone) =>
-                    bx(App(bx(EmptyOptionalLit(second)),
-                                 rest.collect())),
-                Builtin(crate::Builtin::OptionalSome) =>
-                    bx(App(bx(NEOptionalLit(second)),
-                                 rest.collect())),
-                _ => bx(App(first,
-                                  std::iter::once(second)
-                                    .chain(rest)
-                                    .collect())),
-            }
-=======
-        [expression(Expr::Builtin(Builtin::OptionalNone)),
+        [expression(Builtin(crate::Builtin::OptionalNone)),
                 expression(e), expression(rest)..] => {
-            app(Expr::EmptyOptionalLit(rc(e)), rest.map(rc).collect())
+            app(EmptyOptionalLit(rc(e)), rest.map(rc).collect())
         },
         [Some(()), expression(e), expression(rest)..] => {
-            app(Expr::NEOptionalLit(rc(e)), rest.map(rc).collect())
+            app(NEOptionalLit(rc(e)), rest.map(rc).collect())
         },
         [expression(first), expression(rest)..] => {
             app(first, rest.map(rc).collect())
->>>>>>> 305a2ee7
         },
     ));
 
@@ -887,13 +728,8 @@
         [expression(e)] => e,
         [expression(first), selector(rest)..] => {
             rest.fold(first, |acc, e| match e {
-<<<<<<< HEAD
-                Either::Left(l) => bx(Field(acc, l)),
-                Either::Right(ls) => bx(Projection(acc, ls)),
-=======
-                Either::Left(l) => Expr::Field(rc(acc), l),
-                Either::Right(ls) => Expr::Projection(rc(acc), ls),
->>>>>>> 305a2ee7
+                Either::Left(l) => Field(rc(acc), l),
+                Either::Right(ls) => Projection(rc(acc), ls),
             })
         }
     ));
@@ -907,116 +743,62 @@
         [label(ls)..] => ls.collect(),
     ));
 
-<<<<<<< HEAD
-    rule!(literal_expression<ParsedExpr> as expression; children!(
-        [double_literal(n)] => bx(DoubleLit(n)),
-        [minus_infinity_literal(n)] =>
-            bx(DoubleLit(std::f64::NEG_INFINITY.into())),
-        [plus_infinity_literal(n)] =>
-            bx(DoubleLit(std::f64::INFINITY.into())),
-        [NaN(n)] => bx(DoubleLit(std::f64::NAN.into())),
-        [natural_literal(n)] => bx(NaturalLit(n)),
-        [integer_literal(n)] => bx(IntegerLit(n)),
-        [double_quote_literal(s)] => bx(TextLit(s)),
-        [single_quote_literal(s)] => bx(TextLit(s)),
-=======
     rule!(primitive_expression<ParsedExpr> as expression; children!(
-        [double_literal(n)] => Expr::DoubleLit(n),
-        [natural_literal(n)] => Expr::NaturalLit(n),
-        [integer_literal(n)] => Expr::IntegerLit(n),
-        [double_quote_literal(s)] => Expr::TextLit(s),
-        [single_quote_literal(s)] => Expr::TextLit(s),
->>>>>>> 305a2ee7
+        [double_literal(n)] => DoubleLit(n),
+        [natural_literal(n)] => NaturalLit(n),
+        [integer_literal(n)] => IntegerLit(n),
+        [double_quote_literal(s)] => TextLit(s),
+        [single_quote_literal(s)] => TextLit(s),
         [expression(e)] => e,
     ));
 
     rule!(identifier<ParsedExpr> as expression; children!(
         [label(l), natural_literal(idx)] => {
             let name = String::from(&l);
-<<<<<<< HEAD
             match crate::Builtin::parse(name.as_str()) {
-                Some(b) => bx(Builtin(b)),
-                None => match name.as_str() {
-                    "True" => bx(BoolLit(true)),
-                    "False" => bx(BoolLit(false)),
-                    "Type" => bx(Const(crate::Const::Type)),
-                    "Kind" => bx(Const(crate::Const::Kind)),
-                    _ => bx(Var(V(l, idx))),
-=======
-            match Builtin::parse(name.as_str()) {
-                Option::Some(b) => Expr::Builtin(b),
+                Option::Some(b) => Builtin(b),
                 Option::None => match name.as_str() {
-                    "True" => Expr::BoolLit(true),
-                    "False" => Expr::BoolLit(false),
-                    "Type" => Expr::Const(Const::Type),
-                    "Kind" => Expr::Const(Const::Kind),
-                    _ => Expr::Var(V(l, idx)),
->>>>>>> 305a2ee7
+                    "True" => BoolLit(true),
+                    "False" => BoolLit(false),
+                    "Type" => Const(crate::Const::Type),
+                    "Kind" => Const(crate::Const::Kind),
+                    _ => Var(V(l, idx)),
                 }
             }
         },
         [label(l)] => {
             let name = String::from(&l);
-<<<<<<< HEAD
             match crate::Builtin::parse(name.as_str()) {
-                Some(b) => bx(Builtin(b)),
-                None => match name.as_str() {
-                    "True" => bx(BoolLit(true)),
-                    "False" => bx(BoolLit(false)),
-                    "Type" => bx(Const(crate::Const::Type)),
-                    "Kind" => bx(Const(crate::Const::Kind)),
-                    _ => bx(Var(V(l, 0))),
-=======
-            match Builtin::parse(name.as_str()) {
-                Option::Some(b) => Expr::Builtin(b),
+                Option::Some(b) => Builtin(b),
                 Option::None => match name.as_str() {
-                    "True" => Expr::BoolLit(true),
-                    "False" => Expr::BoolLit(false),
-                    "Type" => Expr::Const(Const::Type),
-                    "Kind" => Expr::Const(Const::Kind),
-                    _ => Expr::Var(V(l, 0)),
->>>>>>> 305a2ee7
+                    "True" => BoolLit(true),
+                    "False" => BoolLit(false),
+                    "Type" => Const(crate::Const::Type),
+                    "Kind" => Const(crate::Const::Kind),
+                    _ => Var(V(l, 0)),
                 }
             }
         },
     ));
 
     rule!(empty_record_literal<ParsedExpr> as expression;
-<<<<<<< HEAD
-        captured_str!(_) => bx(RecordLit(BTreeMap::new()))
+        captured_str!(_) => RecordLit(BTreeMap::new())
     );
 
     rule!(empty_record_type<ParsedExpr> as expression;
-        captured_str!(_) => bx(RecordType(BTreeMap::new()))
-=======
-        captured_str!(_) => Expr::RecordLit(BTreeMap::new())
-    );
-
-    rule!(empty_record_type<ParsedExpr> as expression;
-        captured_str!(_) => Expr::RecordType(BTreeMap::new())
->>>>>>> 305a2ee7
+        captured_str!(_) => RecordType(BTreeMap::new())
     );
 
     rule!(non_empty_record_type_or_literal<ParsedExpr> as expression; children!(
         [label(first_label), non_empty_record_type(rest)] => {
             let (first_expr, mut map) = rest;
-<<<<<<< HEAD
-            map.insert(first_label, first_expr);
-            bx(RecordType(map))
-        },
-        [label(first_label), non_empty_record_literal(rest)] => {
-            let (first_expr, mut map) = rest;
-            map.insert(first_label, first_expr);
-            bx(RecordLit(map))
-=======
             map.insert(first_label, rc(first_expr));
-            Expr::RecordType(map)
+            RecordType(map)
         },
         [label(first_label), non_empty_record_literal(rest)] => {
             let (first_expr, mut map) = rest;
             map.insert(first_label, rc(first_expr));
-            Expr::RecordLit(map)
->>>>>>> 305a2ee7
+            RecordLit(map)
         },
     ));
 
@@ -1044,23 +826,13 @@
 
     rule!(union_type_or_literal<ParsedExpr> as expression; children!(
         [empty_union_type(_)] => {
-<<<<<<< HEAD
-            bx(UnionType(BTreeMap::new()))
-        },
-        [non_empty_union_type_or_literal((Some((l, e)), entries))] => {
-            bx(UnionLit(l, e, entries))
-        },
-        [non_empty_union_type_or_literal((None, entries))] => {
-            bx(UnionType(entries))
-=======
-            Expr::UnionType(BTreeMap::new())
+            UnionType(BTreeMap::new())
         },
         [non_empty_union_type_or_literal((Option::Some((l, e)), entries))] => {
-            Expr::UnionLit(l, e, entries)
+            UnionLit(l, e, entries)
         },
         [non_empty_union_type_or_literal((Option::None, entries))] => {
-            Expr::UnionType(entries)
->>>>>>> 305a2ee7
+            UnionType(entries)
         },
     ));
 
@@ -1105,11 +877,7 @@
     ));
 
     rule!(non_empty_list_literal<ParsedExpr> as expression; children!(
-<<<<<<< HEAD
-        [expression(items)..] => bx(NEListLit(items.collect()))
-=======
-        [expression(items)..] => Expr::NEListLit(items.map(rc).collect())
->>>>>>> 305a2ee7
+        [expression(items)..] => NEListLit(items.map(rc).collect())
     ));
 
     rule!(final_expression<ParsedExpr> as expression; children!(
@@ -1125,11 +893,7 @@
         ParsedValue::expression(e) => Ok(rc(e)),
         _ => unreachable!(),
     }
-<<<<<<< HEAD
-    // Ok(bx(BoolLit(false)))
-=======
-    // Ok(rc(Expr::BoolLit(false)))
->>>>>>> 305a2ee7
+    // Ok(rc(BoolLit(false)))
 }
 
 #[test]
