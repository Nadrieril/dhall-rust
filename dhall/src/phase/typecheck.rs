--- conflicted
+++ resolved
@@ -598,7 +598,47 @@
             }
             Ok(RetTypeOnly(text_type))
         }
-<<<<<<< HEAD
+        BinOp(RightBiasedRecordMerge, l, r) => {
+            use crate::phase::normalize::merge_maps;
+
+            let l_type = l.get_type()?;
+            let l_kind = l_type.get_type()?;
+            let r_type = r.get_type()?;
+            let r_kind = r_type.get_type()?;
+
+            // Check the equality of kinds.
+            // This is to disallow expression such as:
+            // "{ x = Text } // { y = 1 }"
+            ensure_equal!(
+                l_kind,
+                r_kind,
+                mkerr(RecordMismatch(l.clone(), r.clone())),
+            );
+
+            // Extract the LHS record type
+            let kts_x = match l_type.to_value() {
+                Value::RecordType(kts) => kts,
+                _ => return Err(mkerr(MustCombineRecord(l.clone()))),
+            };
+
+            // Extract the RHS record type
+            let kts_y = match r_type.to_value() {
+                Value::RecordType(kts) => kts,
+                _ => return Err(mkerr(MustCombineRecord(r.clone()))),
+            };
+
+            // Union the two records, prefering
+            // the values found in the RHS.
+            let kts = merge_maps(&kts_x, &kts_y, |_, r_t| r_t.clone());
+
+            // Construct the final record type from the union
+            Ok(RetTypeOnly(tck_record_type(
+                ctx,
+                kts.iter()
+                   .map(|(x, v)| Ok((x.clone(), v.to_type()))),
+            )?
+            .into_type()))
+        }
         BinOp(RecursiveRecordTypeMerge, l, r) => {
             // A recursive function to dig down into
             // records of records when merging.
@@ -675,48 +715,6 @@
             // Ensure that the records combine without a type error
             // and if not output the final Const value.
             combine_record_types(ctx, kts_x, kts_y).and(Ok(RetTypeOnly(Typed::from_const(k))))
-=======
-        BinOp(RightBiasedRecordMerge, l, r) => {
-            use crate::phase::normalize::merge_maps;
-
-            let l_type = l.get_type()?;
-            let l_kind = l_type.get_type()?;
-            let r_type = r.get_type()?;
-            let r_kind = r_type.get_type()?;
-
-            // Check the equality of kinds.
-            // This is to disallow expression such as:
-            // "{ x = Text } // { y = 1 }"
-            ensure_equal!(
-                l_kind,
-                r_kind,
-                mkerr(RecordMismatch(l.clone(), r.clone())),
-            );
-
-            // Extract the LHS record type
-            let kts_x = match l_type.to_value() {
-                Value::RecordType(kts) => kts,
-                _ => return Err(mkerr(MustCombineRecord(l.clone()))),
-            };
-
-            // Extract the RHS record type
-            let kts_y = match r_type.to_value() {
-                Value::RecordType(kts) => kts,
-                _ => return Err(mkerr(MustCombineRecord(r.clone()))),
-            };
-
-            // Union the two records, prefering
-            // the values found in the RHS.
-            let kts = merge_maps(&kts_x, &kts_y, |_, r_t| r_t.clone());
-
-            // Construct the final record type from the union
-            Ok(RetTypeOnly(tck_record_type(
-                ctx,
-                kts.iter()
-                   .map(|(x, v)| Ok((x.clone(), v.to_type()))),
-            )?
-            .into_type()))
->>>>>>> 9113e155
         }
         BinOp(o @ ListAppend, l, r) => {
             match l.get_type()?.to_value() {
@@ -742,11 +740,8 @@
                 NaturalTimes => Natural,
                 TextAppend => Text,
                 ListAppend => unreachable!(),
-<<<<<<< HEAD
+                RightBiasedRecordMerge => unreachable!(),
                 RecursiveRecordTypeMerge => unreachable!(),
-=======
-                RightBiasedRecordMerge => unreachable!(),
->>>>>>> 9113e155
                 _ => return Err(mkerr(Unimplemented)),
             })?;
 
@@ -1253,7 +1248,6 @@
     // ti_success!(ti_success_unit_RecursiveRecordMergeTwo, "unit/RecursiveRecordMergeTwo");
     // ti_success!(ti_success_unit_RecursiveRecordMergeTwoKinds, "unit/RecursiveRecordMergeTwoKinds");
     // ti_success!(ti_success_unit_RecursiveRecordMergeTwoTypes, "unit/RecursiveRecordMergeTwoTypes");
-<<<<<<< HEAD
     ti_success!(ti_success_unit_RecursiveRecordTypeMergeRecursively, "unit/RecursiveRecordTypeMergeRecursively");
     ti_success!(ti_success_unit_RecursiveRecordTypeMergeRecursivelyKinds, "unit/RecursiveRecordTypeMergeRecursivelyKinds");
     ti_success!(ti_success_unit_RecursiveRecordTypeMergeRecursivelyTypes, "unit/RecursiveRecordTypeMergeRecursivelyTypes");
@@ -1261,25 +1255,11 @@
     ti_success!(ti_success_unit_RecursiveRecordTypeMergeTwo, "unit/RecursiveRecordTypeMergeTwo");
     ti_success!(ti_success_unit_RecursiveRecordTypeMergeTwoKinds, "unit/RecursiveRecordTypeMergeTwoKinds");
     ti_success!(ti_success_unit_RecursiveRecordTypeMergeTwoTypes, "unit/RecursiveRecordTypeMergeTwoTypes");
-    // ti_success!(ti_success_unit_RightBiasedRecordMergeRhsEmpty, "unit/RightBiasedRecordMergeRhsEmpty");
-    // ti_success!(ti_success_unit_RightBiasedRecordMergeTwo, "unit/RightBiasedRecordMergeTwo");
-    // ti_success!(ti_success_unit_RightBiasedRecordMergeTwoDifferent, "unit/RightBiasedRecordMergeTwoDifferent");
-    // ti_success!(ti_success_unit_RightBiasedRecordMergeTwoKinds, "unit/RightBiasedRecordMergeTwoKinds");
-    // ti_success!(ti_success_unit_RightBiasedRecordMergeTwoTypes, "unit/RightBiasedRecordMergeTwoTypes");
-=======
-    // ti_success!(ti_success_unit_RecursiveRecordTypeMergeRecursively, "unit/RecursiveRecordTypeMergeRecursively");
-    // ti_success!(ti_success_unit_RecursiveRecordTypeMergeRecursivelyKinds, "unit/RecursiveRecordTypeMergeRecursivelyKinds");
-    // ti_success!(ti_success_unit_RecursiveRecordTypeMergeRecursivelyTypes, "unit/RecursiveRecordTypeMergeRecursivelyTypes");
-    // ti_success!(ti_success_unit_RecursiveRecordTypeMergeRhsEmpty, "unit/RecursiveRecordTypeMergeRhsEmpty");
-    // ti_success!(ti_success_unit_RecursiveRecordTypeMergeTwo, "unit/RecursiveRecordTypeMergeTwo");
-    // ti_success!(ti_success_unit_RecursiveRecordTypeMergeTwoKinds, "unit/RecursiveRecordTypeMergeTwoKinds");
-    // ti_success!(ti_success_unit_RecursiveRecordTypeMergeTwoTypes, "unit/RecursiveRecordTypeMergeTwoTypes");
     ti_success!(ti_success_unit_RightBiasedRecordMergeRhsEmpty, "unit/RightBiasedRecordMergeRhsEmpty");
     ti_success!(ti_success_unit_RightBiasedRecordMergeTwo, "unit/RightBiasedRecordMergeTwo");
     ti_success!(ti_success_unit_RightBiasedRecordMergeTwoDifferent, "unit/RightBiasedRecordMergeTwoDifferent");
     ti_success!(ti_success_unit_RightBiasedRecordMergeTwoKinds, "unit/RightBiasedRecordMergeTwoKinds");
     ti_success!(ti_success_unit_RightBiasedRecordMergeTwoTypes, "unit/RightBiasedRecordMergeTwoTypes");
->>>>>>> 9113e155
     ti_success!(ti_success_unit_SomeTrue, "unit/SomeTrue");
     ti_success!(ti_success_unit_Text, "unit/Text");
     ti_success!(ti_success_unit_TextLiteral, "unit/TextLiteral");
